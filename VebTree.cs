--- conflicted
+++ resolved
@@ -66,7 +66,7 @@
 
             // initialize children nodes (local / global)
             global = null;
-            local = new IVebTree[m];
+            local = new IPriorityQueue[m];
 
             // initialize routing attributes
             low = null; high = null;
@@ -82,8 +82,8 @@
         // tree node content
         private ulong? low;
         private ulong? high;
-        private IVebTree global;
-        private IVebTree[] local;
+        private IPriorityQueue global;
+        private IPriorityQueue[] local;
 
         public bool IsEmpty() => low == null;
         public ulong? GetMin() => low;
@@ -162,15 +162,7 @@
         public void Delete(ulong id)
         {
             // base case with only one element -> set low and high to null
-<<<<<<< HEAD
             if (low == high) { low = high = null; return; }
-=======
-            if (low == high) {
-                low = high = null;
-                global = createNode(upperBits);
-                return;
-            }
->>>>>>> 48553349
 
             // base case with universe { 0, 1 } -> flip the bit
             if (universeBits == 1) { low = high = 1 - id; return; }
@@ -216,7 +208,7 @@
         private ulong upperAddress(ulong id) => id >> lowerBits;
         private ulong lowerAddress(ulong id) => (((ulong)1 << lowerBits) - 1) & id;
 
-        private IVebTree createNode(byte universeBits)
+        private IPriorityQueue createNode(byte universeBits)
         {
             return universeBits <= 6
                 ? new BitwiseVebTreeLeaf(universeBits)
@@ -224,7 +216,7 @@
         }
     }
 
-    internal struct BitwiseVebTreeLeaf : IVebTree
+    internal struct BitwiseVebTreeLeaf : IPriorityQueue
     {
         public BitwiseVebTreeLeaf(byte universeBits)
         {
